"""
This module provides an easy to use interface for control and data acquisition
of the DT6220 Controller.

Class listing
-------------
ControlSocket :
    An interface to the Telnet port of the controller.
DataSocket :
    An interface to the data port of the controller.
Controller :
    Main interface for the usage of the controller

Notes
-----
Data acquisition and control of various parameters of the controller is
performed via the class methods of ``Controller``. The classes ``ControlSocket``
<<<<<<< HEAD
and ``DataSocket`` provide the low-level access to the control and data port of the
device. All end-user functionality of the interface is implemented in class
=======
and ``DataSocket`` provide the low-level access to the control and data port of
the device. All end-user functionality of the interface is implemented in class
>>>>>>> 8fbbd707
``Controller``, though.

Example
-------
<<<<<<< HEAD
  >>> controller = Controller('192.168.254.173')
=======
  >>> controller = Controller('2011', '192.168.254.173')
>>>>>>> 8fbbd707
  >>> controller.connect()
  >>> with controller.acquisition(mode="continuous", sampling_time=50):
  >>>    controller.get_data(data_points=100, channels=(0,1))
  >>> controller.disconnect()
"""

import time
import socket
import struct
import telnetlib
from sensor import SENSORS
import numpy as np
from contextlib import contextmanager
<<<<<<< HEAD

# TODO check all IO for exceptions that can be raised
# TODO handle exceptions properly and at the right place; to the user
# TODO check measurement frame counter
# TODO use proper sensor class
# TODO use proper default values of function arguments

class DeviceError(Exception):
    """Simple exception class used for all errors in this module."""
    pass
=======

# TODO check all IO for exceptions that can be raised
# TODO check status responses from device for errors
# TODO use frame counter

class ControllerError(Exception):
    """Simple exception class used for all errors in this module."""


class UnknownCommandError(ControllerError):
    """Raise when an unknown command is sent to controller."""


class WrongParameterError(ControllerError):
    """Raise when a command with a wrong parameter is sent to the controller."""
>>>>>>> 8fbbd707


class ControlSocket:
    """
    Interface to the Telnet port of the controller.

    An overview of all commands that can be sent to the controller can be found
    in chapter 6.4 of the manual.

    Parameters
    ----------
    host : string
        The hosts ip address.
    control_port : int, optional
        The telnet port of the controller.
    timeout : int, optional
        The time in seconds the socket stops to tries to connect.

    Example
    -------
      >>> control_socket =  ControlSocket('192.168.254.173')
      >>> control_socket.connect()
      >>> # prints the software version number
      >>> print(control_socket.command("VER"))
      >>> control_socket.disconnect()
    """

    def __init__(self, host, control_port=23, timeout=3):
        self.host = host
        self.control_port = control_port
        self.timeout = timeout
        self.control_socket = None

    def connect(self):
        """
        Open the connection to the telnet socket.

        Raises
        ------
        DeviceError :
            If the connection can not be established or closes unexpectedly.
        """
        self.control_socket = telnetlib.Telnet()
        try:
            self.control_socket.open(self.host, self.control_port, self.timeout)
        except OSError:
            raise ControllerError("Could not connect to {} on telnet port {}.".format(
                self.host, self.control_port))
        time.sleep(0.1)
        try:
            while self.control_socket.read_eager():
                pass
        except EOFError:
            raise ControllerError("Connection to {} closed unexpectedly.".format(
                self.host))

    def disconnect(self):
        """Close the connection to the telnet socket."""
        self.control_socket.close()

    def command(self, com):
        """
        Send a command to the controller.

        Parameters
        ----------
        com : string
            The command to be sent to the controller without the preceding '$'.

        Returns
        -------
        response : string
            The response of the device without the preceding command and
            trailing 'OK'.

        Raises
        ------
        DeviceError
            If the command is not known to the controller or a wrong parameter
            to a command is passed to the controller.
        """
        for seq in "\r\n":
            com = com.replace(seq, "")
        try:
            self.control_socket.write(b"$" + com.encode('ascii') + b"\r\n")
            time.sleep(0.1)
            response = self.control_socket.read_eager()
            response = response.decode('ascii').strip("\r\n")
        except (OSError, EOFError):
            raise ControllerError("Could not execute command {}".format(com))

        if response.startswith("$" + com):
            response = response[len(com) + 1:]
            if response.endswith("OK"):
                return response[:-2]
            elif response == "$UNKNOWN COMMAND":
                raise UnknownCommandError(com)
            elif response == "$WRONG PARAMETER":
                raise WrongParameterError(com)
        raise ControllerError(
            "Unexpected response from device: {}".format(response))


class DataSocket:
    """
    Interface to the data port of the controller.

    Parameters
    ----------
    host : string
        The hosts IP address.
    data_port : int, optional
        The data port of the controller.
    timeout : int, optional
        The time in seconds the socket stops to tries to connect.

    Example
    -------
      >>> data_socket = DataSocket(host)
      >>> data_socket.connect()
      >>> data = data_socket.get_data(data_points, channels)
      >>> data_socket.disconnect()

    Notes
    -----
    As soon as the data socket is established (via method ``connect``) data
    acquisition is started. Available data is transmitted immediatelye. If
<<<<<<< HEAD
    the controoler is set to trigger mode "continuous", data will be available
=======
    the controller is set to trigger mode "continuous", data will be available
>>>>>>> 8fbbd707
    with the sampling frequency. If the controller is set to one of the other
    trigger modes, data will be available not until a signal is present at the
    trigger input, or the command "GDM" is sent over the control port.

    The transmitted data is stored in a socket buffer which is handled by the
    operating system. You can fetch this buffered data via method ``get_data``.
    If you don't fetch the buffered data, the buffer may overflow and further
    data acquisition is interrupted.

    When ``data_port`` is different from the standard port 10001, it can be
    retrieved via the control command "GDP"
      >>> control_socket = ControlSocket(host)
      >>> control_socket.connect()
      >>> data_port = control_socket.command("GDP")
      >>> control_socket.disconnect()

    Data Representation
    -------------------
    The controller sends data packages with the following structure:

    ================ ============ =============================================
    part             size (bytes) encoding
    ================ ============ =============================================
    preamble          4           ASCII
    item nr.          4           int
    serial nr.        4           int
    channels          8           bit field; two bits per channel;
                                  01: channel present, 00: channel not present;
                                  => n = number of channels
    unused            4
    number of frames  2           short
    bytes per frame   2           short
    frame counter     4           int
    frame 1           n * 4       n * int
    frame 2           n * 4       n * int
    ...               ...         ...
    ================ ============ =============================================
    """

    def __init__(self, host, data_port=10001, timeout=3):
        self.host = host
        self.data_port = data_port
        self.timeout = timeout
        self.data_socket = None

    def connect(self):
        """
        Open a new data socket. Data acquisition starts as soon as the socket is
        connected.

        Raises
        ------
        DeviceError :
            If the connection can not be established.
        """
        self.data_socket = socket.socket(socket.AF_INET, socket.SOCK_STREAM)
        self.data_socket.settimeout(self.timeout)
        try:
            self.data_socket.connect((self.host, self.data_port))
        except OSError:
            raise ControllerError("Could not connect to {} on data port {}.".format(
                self.host, self.data_port))

    def disconnect(self):
        """Close the connection to the data socket."""
        self.data_socket.close()

    def inspect_header(self, data_stream):
        """
        Inspect the header of the data packages sent by the controller.

        Parameters
        ----------
        data_stream : bytes
            The data stream as returned by socket.recv(buffsize).

        Returns
        -------
        nr_of_channels, nr_of_frames, bytes_per_frame, payload_size : int
            The values extracted from the header.
        """
        header = struct.unpack('<iiiqihhi', data_stream[0:32])
        channel_field = header[3]
        nr_of_channels = '{0:064b}'.format(channel_field).count('1')
        nr_of_frames = header[6]
        bytes_per_frame = header[5]
        frame_counter = header[7]
        return nr_of_channels, nr_of_frames, bytes_per_frame, frame_counter

    def get_data(self, data_points, channels):
        """
        Get measurement data from the controller.

        Parameters
        ----------
        data_points : int
            The number of data points to be received.
        channels : list of ints
            A list of the channels to get the data from.

        Returns
        -------
        A n x m array where n = number of channels and m = number of data points.

        Raises
        ------
        DeviceError :
            If the number of requested channels is larger than the actual
            channel number.
        """
        channels = list(channels)
        data_stream = b''
        dtype = np.dtype(int).newbyteorder('<')
        data = np.zeros((data_points, len(channels)), dtype)
        received_points = 0
        while received_points < data_points:
            while len(data_stream) < 32:
                try:
                    data_stream += self.data_socket.recv(65536)
                except socket.timeout:
                    print("ERROR: No data available.")
                    return data
            nr_of_channels, nr_of_frames, bytes_per_frame, frame_counter = \
                self.inspect_header(data_stream)
#            if received_points != frame_counter - 1:
#                print(received_points)
#                print(frame_counter)
#                raise DeviceError("Missed frames!")
            payload_size = bytes_per_frame * nr_of_frames
            if max(channels) + 1 > nr_of_channels:
                raise ControllerError("Device has only {} channels.".format(
                    nr_of_channels))
            while len(data_stream) < 32 + payload_size:
                data_stream += self.data_socket.recv(65536)
            payload = data_stream[32:32 + payload_size]
            for i in range(nr_of_frames):
                if received_points < data_points:
                    frame = payload[i * bytes_per_frame:
                                    (i + 1) * bytes_per_frame]
                    data[received_points] = np.frombuffer(frame, dtype)[channels]
                    received_points += 1
                else:
                    break
            data_stream = data_stream[32 + payload_size:]
        if len(channels) == 1:
            return data.T[0]
        else:
            return data.T


class Controller:
    """
    Main interface for the usage of the controller.

    Parameters
    ----------
    sensor : str
        The serial number of the sensor as defined in sensor.py.
    host : str
        The hosts IP address
    control_port : int, optional
        The telnet port of the controller.
    data_port : int, optional
        The data port of the controller.

    Example
    -------
<<<<<<< HEAD
      >>> controller = Controller('192.168.254.173')
=======
      >>> controller = Controller('2011', '192.168.254.173')
>>>>>>> 8fbbd707
      >>> controller.connect()
      >>> with controller.acquisition(mode="continuous", sampling_time=50):
      >>>    controller.get_data(data_points=100, channels=(0,1))
      >>> controller.disconnect()
    """

    def __init__(self, sensor, host, control_port=23, data_port=10001):
        self.sensor = SENSORS[sensor]
        self.control_socket = ControlSocket(host, control_port)
        self.data_socket = DataSocket(host, data_port)
        self.status_response = None

    def connect(self):
        """
        Connect to the control socket of the controller. The data socket
        is not connected until the actual measurement.
        """
        self.control_socket.connect()

    def disconnect(self):
        """Disconnect from the control socket of the controller."""
        self.control_socket.disconnect()

    def set_sampling_time(self, sampling_time):
        """
        Set the sampling time to the closest possible sampling time of the
        controller.

        Parameters
        ----------
        sampling_time : float
            The desired sampling time in ms.

        Returns
        -------
        actual_time : float
            The actual sampling time.
        """
<<<<<<< HEAD
        try:
            sampling_time = int(sampling_time * 1000)
            response = self.control_socket.command("STI{}".format(sampling_time))
        except DeviceError as error:
            print(error)
        else:
            actual_time = response.strip(",")
            print("Set sampling time: {} ms".format(float(actual_time) / 1000))
            return actual_time
=======
        sampling_time = int(sampling_time * 1000)
        response = self.control_socket.command("STI{}".format(sampling_time))
        actual_time = int(response.strip(","))
        if actual_time != sampling_time:
            print("Set sampling time: {} ms".format(actual_time / 1000))
        return actual_time

    def set_trigger_mode(self, mode):
        """
        Set the trigger mode.

        Parameters
        ----------
        mode : str {'continuous', 'rising_edge', 'high_level', 'gate_rising_edge'}
            See manual for an explanation of the modes.
        """
        trg_nr = {"continuous": 0, "rising_edge": 1,
                  "high_level": 2, "gate_rising_edge": 3}
        self.control_socket.command("TRG{}".format(trg_nr[mode]))
>>>>>>> 8fbbd707

    def set_trigger_mode(self, mode="continuous"):
        """
        Set the trigger mode.

        Parameters
        ----------
        mode : str
            possible options are ``continuous``, ``rising_edge``, ``high_level``
            and ``gate_rising_edge``. See manual for an explanation of the modes.
        """
        trg_nr = {"continuous": 0, "rising_edge": 1, "high_level": 2, "gate_rising_edge": 3}
        try:
            response = self.control_socket.command("TRG{}".format(trg_nr[mode]))
        except DeviceError as error:
            print(error)

    def check_status(self):
        """
        Check all relevant measurement parameters of the controller.

        This methods queries the status of the controller and compares it to the
        previous status that was saved as an attribute. It prints out a warning
        if the status changed between to subsequent calls.
        """
        response1 = self.control_socket.command("STS")
        response2 = self.control_socket.command("LIN?")
        status_response = response1 + ";LIN" + response2
        if self.status_response is not None:
            status_new = status_response.split(';')
            status_old = self.status_response.split(';')
            for new, old in zip(status_new, status_old):
                if new != old:
                    print("WARNING: "
                          "Changed parameter: {} to {}.".format(old, new))
        self.status_response = status_response

    def trigger(self):
        """ Trigger a single measurement."""
        self.control_socket.command("GMD")

<<<<<<< HEAD
    def trigger(self):
        """ Trigger a single measurement."""
        self.control_socket.command("GMD")

=======
>>>>>>> 8fbbd707
    def get_data(self, data_points=1, channels=(0, 1)):
        """
        Get data from controller. All channels are measured simultaneously.

        Parameters
        ----------
        data_points : int, optional
            number of data points to be measured (per channel).
        channels : list of ints, optional
            A list of the channels to get the data from.
        """
        return self.scale(self.data_socket.get_data(data_points, channels))

    def scale(self, data):
        """Scale the acquired data to the measuring range of the sensor."""
        return data / 0xffffff * self.sensor['range']

    @contextmanager
    def acquisition(self, mode=None, sampling_time=None):
        """
        Start the actual data acquisition by connecting to the data socket.

        Parameters
        ----------
        mode : str {'continuous', 'rising_edge', 'high_level', 'gate_rising_edge'}
            The trigger mode.
        sampling_time : float
            The desired sampling time in ms. The controller automatically
            chooses the closest possible sampling time.
        """
<<<<<<< HEAD
        return self.scale(self.data_socket.get_data(data_points, channels))

    def scale(self, data):
        """Scale the acquired data to the measuring range of the sensor."""
        return data / 0xffffff * self.sensor.range

    @contextmanager
    def acquisition(self, mode="rising_edge", sampling_time=0):
        try:
            self.set_sampling_time(sampling_time)
            self.set_trigger_mode(mode)
            self.data_socket.connect()
            yield
        except DeviceError as error:
            print(error)
=======
        try:
            if mode:
                self.set_trigger_mode(mode)
            if sampling_time:
                self.set_sampling_time(sampling_time)
            self.data_socket.connect()
            yield
>>>>>>> 8fbbd707
        finally:
            self.data_socket.disconnect()<|MERGE_RESOLUTION|>--- conflicted
+++ resolved
@@ -15,22 +15,13 @@
 -----
 Data acquisition and control of various parameters of the controller is
 performed via the class methods of ``Controller``. The classes ``ControlSocket``
-<<<<<<< HEAD
-and ``DataSocket`` provide the low-level access to the control and data port of the
-device. All end-user functionality of the interface is implemented in class
-=======
 and ``DataSocket`` provide the low-level access to the control and data port of
 the device. All end-user functionality of the interface is implemented in class
->>>>>>> 8fbbd707
 ``Controller``, though.
 
 Example
 -------
-<<<<<<< HEAD
-  >>> controller = Controller('192.168.254.173')
-=======
   >>> controller = Controller('2011', '192.168.254.173')
->>>>>>> 8fbbd707
   >>> controller.connect()
   >>> with controller.acquisition(mode="continuous", sampling_time=50):
   >>>    controller.get_data(data_points=100, channels=(0,1))
@@ -44,18 +35,6 @@
 from sensor import SENSORS
 import numpy as np
 from contextlib import contextmanager
-<<<<<<< HEAD
-
-# TODO check all IO for exceptions that can be raised
-# TODO handle exceptions properly and at the right place; to the user
-# TODO check measurement frame counter
-# TODO use proper sensor class
-# TODO use proper default values of function arguments
-
-class DeviceError(Exception):
-    """Simple exception class used for all errors in this module."""
-    pass
-=======
 
 # TODO check all IO for exceptions that can be raised
 # TODO check status responses from device for errors
@@ -71,7 +50,6 @@
 
 class WrongParameterError(ControllerError):
     """Raise when a command with a wrong parameter is sent to the controller."""
->>>>>>> 8fbbd707
 
 
 class ControlSocket:
@@ -199,11 +177,7 @@
     -----
     As soon as the data socket is established (via method ``connect``) data
     acquisition is started. Available data is transmitted immediatelye. If
-<<<<<<< HEAD
-    the controoler is set to trigger mode "continuous", data will be available
-=======
     the controller is set to trigger mode "continuous", data will be available
->>>>>>> 8fbbd707
     with the sampling frequency. If the controller is set to one of the other
     trigger modes, data will be available not until a signal is present at the
     trigger input, or the command "GDM" is sent over the control port.
@@ -371,11 +345,7 @@
 
     Example
     -------
-<<<<<<< HEAD
-      >>> controller = Controller('192.168.254.173')
-=======
       >>> controller = Controller('2011', '192.168.254.173')
->>>>>>> 8fbbd707
       >>> controller.connect()
       >>> with controller.acquisition(mode="continuous", sampling_time=50):
       >>>    controller.get_data(data_points=100, channels=(0,1))
@@ -414,17 +384,6 @@
         actual_time : float
             The actual sampling time.
         """
-<<<<<<< HEAD
-        try:
-            sampling_time = int(sampling_time * 1000)
-            response = self.control_socket.command("STI{}".format(sampling_time))
-        except DeviceError as error:
-            print(error)
-        else:
-            actual_time = response.strip(",")
-            print("Set sampling time: {} ms".format(float(actual_time) / 1000))
-            return actual_time
-=======
         sampling_time = int(sampling_time * 1000)
         response = self.control_socket.command("STI{}".format(sampling_time))
         actual_time = int(response.strip(","))
@@ -444,23 +403,6 @@
         trg_nr = {"continuous": 0, "rising_edge": 1,
                   "high_level": 2, "gate_rising_edge": 3}
         self.control_socket.command("TRG{}".format(trg_nr[mode]))
->>>>>>> 8fbbd707
-
-    def set_trigger_mode(self, mode="continuous"):
-        """
-        Set the trigger mode.
-
-        Parameters
-        ----------
-        mode : str
-            possible options are ``continuous``, ``rising_edge``, ``high_level``
-            and ``gate_rising_edge``. See manual for an explanation of the modes.
-        """
-        trg_nr = {"continuous": 0, "rising_edge": 1, "high_level": 2, "gate_rising_edge": 3}
-        try:
-            response = self.control_socket.command("TRG{}".format(trg_nr[mode]))
-        except DeviceError as error:
-            print(error)
 
     def check_status(self):
         """
@@ -486,13 +428,6 @@
         """ Trigger a single measurement."""
         self.control_socket.command("GMD")
 
-<<<<<<< HEAD
-    def trigger(self):
-        """ Trigger a single measurement."""
-        self.control_socket.command("GMD")
-
-=======
->>>>>>> 8fbbd707
     def get_data(self, data_points=1, channels=(0, 1)):
         """
         Get data from controller. All channels are measured simultaneously.
@@ -523,23 +458,6 @@
             The desired sampling time in ms. The controller automatically
             chooses the closest possible sampling time.
         """
-<<<<<<< HEAD
-        return self.scale(self.data_socket.get_data(data_points, channels))
-
-    def scale(self, data):
-        """Scale the acquired data to the measuring range of the sensor."""
-        return data / 0xffffff * self.sensor.range
-
-    @contextmanager
-    def acquisition(self, mode="rising_edge", sampling_time=0):
-        try:
-            self.set_sampling_time(sampling_time)
-            self.set_trigger_mode(mode)
-            self.data_socket.connect()
-            yield
-        except DeviceError as error:
-            print(error)
-=======
         try:
             if mode:
                 self.set_trigger_mode(mode)
@@ -547,6 +465,5 @@
                 self.set_sampling_time(sampling_time)
             self.data_socket.connect()
             yield
->>>>>>> 8fbbd707
         finally:
             self.data_socket.disconnect()